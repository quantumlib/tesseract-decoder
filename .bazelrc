<<<<<<< HEAD
common --noenable_bzlmod --enable_workspace
build --cxxopt='-std=c++20'
=======
common --enable_bzlmod --enable_workspace
build --cxxopt='-std=c++20'
# HIGHS requires this define or else it is about 1.5x slower
build --copt="-DNDEBUG=0"
>>>>>>> 1e1665f1
<|MERGE_RESOLUTION|>--- conflicted
+++ resolved
@@ -1,9 +1,2 @@
-<<<<<<< HEAD
-common --noenable_bzlmod --enable_workspace
-build --cxxopt='-std=c++20'
-=======
 common --enable_bzlmod --enable_workspace
-build --cxxopt='-std=c++20'
-# HIGHS requires this define or else it is about 1.5x slower
-build --copt="-DNDEBUG=0"
->>>>>>> 1e1665f1
+build --cxxopt='-std=c++20'