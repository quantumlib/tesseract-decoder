// Copyright 2025 Google LLC
//
// Licensed under the Apache License, Version 2.0 (the "License");
// you may not use this file except in compliance with the License.
// You may obtain a copy of the License at
//
//     http://www.apache.org/licenses/LICENSE-2.0
//
// Unless required by applicable law or agreed to in writing, software
// distributed under the License is distributed on an "AS IS" BASIS,
// WITHOUT WARRANTIES OR CONDITIONS OF ANY KIND, either express or implied.
// See the License for the specific language governing permissions and
// limitations under the License.

#ifndef TESSERACT_DECODER_H
#define TESSERACT_DECODER_H

#include <string>
<<<<<<< HEAD
#include <vector>
#include <queue>
=======
>>>>>>> dc8fb53e
#include <unordered_map>
#include <unordered_set>
#include <vector>

#include "stim.h"
#include "common.h"
#include "utils.h"

constexpr size_t INF_DET_BEAM = std::numeric_limits<uint16_t>::max();

struct TesseractConfig {
  stim::DetectorErrorModel dem;
  int det_beam = INF_DET_BEAM;
  bool beam_climbing = false;
  bool no_revisit_dets = false;
  bool at_most_two_errors_per_detector = false;
  bool verbose;
  size_t pqlimit = std::numeric_limits<size_t>::max();
  std::vector<std::vector<size_t>> det_orders;
  double det_penalty = 0;

  std::string str();
};

class Node {
 public:
  double cost;
  size_t num_detectors;
  std::vector<size_t> errors;

  bool operator>(const Node& other) const;
  std::string str();
};

struct DetectorCostTuple {
  uint32_t error_blocked;
  uint32_t detectors_count;
};

struct ErrorCost {
  double likelihood_cost;
  double min_cost;
};

struct TesseractDecoder {
  TesseractConfig config;
  explicit TesseractDecoder(TesseractConfig config);

  // Clears the predicted_errors_buffer and fills it with the decoded errors for
  // these detection events.
  void decode_to_errors(const std::vector<uint64_t>& detections);

  // Clears the predicted_errors_buffer and fills it with the decoded errors for
  // these detection events, using a specified detector ordering index.
<<<<<<< HEAD
  void decode_to_errors(const std::vector<uint64_t>& detections, size_t detector_order, size_t detector_beam);
=======
  void decode_to_errors(const std::vector<uint64_t>& detections, size_t detector_order,
                        size_t detector_beam);
>>>>>>> dc8fb53e

  // Returns the bitwise XOR of all the observables bitmasks of all errors in
  // the predicted errors buffer.
  common::ObservablesMask mask_from_errors(const std::vector<size_t>& predicted_errors);

  // Returns the sum of the likelihood costs (minus-log-likelihood-ratios) of
  // all errors in the predicted errors buffer.
  double cost_from_errors(const std::vector<size_t>& predicted_errors);

  common::ObservablesMask decode(const std::vector<uint64_t>& detections);
<<<<<<< HEAD
  void decode_shots(std::vector<stim::SparseShot>& shots, std::vector<common::ObservablesMask>& obs_predicted);
=======
  void decode_shots(std::vector<stim::SparseShot>& shots,
                    std::vector<common::ObservablesMask>& obs_predicted);
>>>>>>> dc8fb53e

  bool low_confidence_flag = false;
  std::vector<size_t> predicted_errors_buffer;
  std::vector<common::Error> errors;

 private:
  std::vector<std::vector<int>> d2e;
  std::vector<std::vector<int>> eneighbors;
  std::vector<std::vector<int>> edets;
  size_t num_detectors;
  size_t num_errors;
  std::vector<ErrorCost> error_costs;

  void initialize_structures(size_t num_detectors);
  double get_detcost(size_t d, const std::vector<DetectorCostTuple>& detector_cost_tuples) const;
  void flip_detectors_and_block_errors(size_t detector_order, const std::vector<size_t>& errors,
<<<<<<< HEAD
    std::vector<char>& detectors, std::vector<DetectorCostTuple>& detector_cost_tuples) const;
=======
                                       std::vector<char>& detectors,
                                       std::vector<DetectorCostTuple>& detector_cost_tuples) const;
>>>>>>> dc8fb53e
};

#endif  // TESSERACT_DECODER_H<|MERGE_RESOLUTION|>--- conflicted
+++ resolved
@@ -15,18 +15,14 @@
 #ifndef TESSERACT_DECODER_H
 #define TESSERACT_DECODER_H
 
+#include <queue>
 #include <string>
-<<<<<<< HEAD
-#include <vector>
-#include <queue>
-=======
->>>>>>> dc8fb53e
 #include <unordered_map>
 #include <unordered_set>
 #include <vector>
 
+#include "common.h"
 #include "stim.h"
-#include "common.h"
 #include "utils.h"
 
 constexpr size_t INF_DET_BEAM = std::numeric_limits<uint16_t>::max();
@@ -75,12 +71,8 @@
 
   // Clears the predicted_errors_buffer and fills it with the decoded errors for
   // these detection events, using a specified detector ordering index.
-<<<<<<< HEAD
-  void decode_to_errors(const std::vector<uint64_t>& detections, size_t detector_order, size_t detector_beam);
-=======
   void decode_to_errors(const std::vector<uint64_t>& detections, size_t detector_order,
                         size_t detector_beam);
->>>>>>> dc8fb53e
 
   // Returns the bitwise XOR of all the observables bitmasks of all errors in
   // the predicted errors buffer.
@@ -91,12 +83,8 @@
   double cost_from_errors(const std::vector<size_t>& predicted_errors);
 
   common::ObservablesMask decode(const std::vector<uint64_t>& detections);
-<<<<<<< HEAD
-  void decode_shots(std::vector<stim::SparseShot>& shots, std::vector<common::ObservablesMask>& obs_predicted);
-=======
   void decode_shots(std::vector<stim::SparseShot>& shots,
                     std::vector<common::ObservablesMask>& obs_predicted);
->>>>>>> dc8fb53e
 
   bool low_confidence_flag = false;
   std::vector<size_t> predicted_errors_buffer;
@@ -113,12 +101,8 @@
   void initialize_structures(size_t num_detectors);
   double get_detcost(size_t d, const std::vector<DetectorCostTuple>& detector_cost_tuples) const;
   void flip_detectors_and_block_errors(size_t detector_order, const std::vector<size_t>& errors,
-<<<<<<< HEAD
-    std::vector<char>& detectors, std::vector<DetectorCostTuple>& detector_cost_tuples) const;
-=======
                                        std::vector<char>& detectors,
                                        std::vector<DetectorCostTuple>& detector_cost_tuples) const;
->>>>>>> dc8fb53e
 };
 
 #endif  // TESSERACT_DECODER_H