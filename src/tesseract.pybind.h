--- conflicted
+++ resolved
@@ -46,15 +46,8 @@
       .def("__str__", &TesseractConfig::str);
 
   py::class_<Node>(m, "Node")
-<<<<<<< HEAD
-      .def(py::init<double, size_t, std::vector<size_t>>(),
-           py::arg("errs") = std::vector<size_t>(),
-           py::arg("cost") = 0.0,
-           py::arg("num_dets") = 0)
-=======
       .def(py::init<double, size_t, std::vector<size_t>>(), py::arg("errs") = std::vector<size_t>(),
            py::arg("cost") = 0.0, py::arg("num_dets") = 0)
->>>>>>> dc8fb53e
       .def_readwrite("errs", &Node::errors)
       .def_readwrite("cost", &Node::cost)
       .def_readwrite("num_dets", &Node::num_detectors)
@@ -70,23 +63,11 @@
            py::overload_cast<const std::vector<uint64_t> &, size_t, size_t>(
                &TesseractDecoder::decode_to_errors),
            py::arg("detections"), py::arg("det_order"), py::arg("det_beam"))
-<<<<<<< HEAD
-      .def("mask_from_errors", &TesseractDecoder::mask_from_errors,
-           py::arg("predicted_errors"))
-      .def("cost_from_errors", &TesseractDecoder::cost_from_errors,
-           py::arg("predicted_errors"))
-      .def("decode", &TesseractDecoder::decode, py::arg("detections"))
-      .def_readwrite("low_confidence_flag",
-                     &TesseractDecoder::low_confidence_flag)
-      .def_readwrite("predicted_errors_buffer",
-                     &TesseractDecoder::predicted_errors_buffer)
-=======
       .def("mask_from_errors", &TesseractDecoder::mask_from_errors, py::arg("predicted_errors"))
       .def("cost_from_errors", &TesseractDecoder::cost_from_errors, py::arg("predicted_errors"))
       .def("decode", &TesseractDecoder::decode, py::arg("detections"))
       .def_readwrite("low_confidence_flag", &TesseractDecoder::low_confidence_flag)
       .def_readwrite("predicted_errors_buffer", &TesseractDecoder::predicted_errors_buffer)
->>>>>>> dc8fb53e
       .def_readwrite("errors", &TesseractDecoder::errors);
 }
 
