# Copyright 2025 Google LLC
#
# Licensed under the Apache License, Version 2.0 (the "License");
# you may not use this file except in compliance with the License.
# You may obtain a copy of the License at
#
#     http://www.apache.org/licenses/LICENSE-2.0
#
# Unless required by applicable law or agreed to in writing, software
# distributed under the License is distributed on an "AS IS" BASIS,
# WITHOUT WARRANTIES OR CONDITIONS OF ANY KIND, either express or implied.
# See the License for the specific language governing permissions and
# limitations under the License.

# load("@benchmark//:benchmark.bzl", "cc_benchmark")
load("@pybind11_bazel//:build_defs.bzl", "pybind_extension", "pybind_library")
load("@rules_python//python:defs.bzl", "py_library")
load("@rules_python//python:packaging.bzl", "py_wheel")

package(default_visibility = ["//visibility:public"])

config_setting(
    name = "debug",
    values = {"compilation_mode": "dbg"},
)

OPT_COPTS = select({
    "//conditions:default": [
        "-Ofast",
        "-fno-fast-math",
        "-march=native",
    ],
    ":debug": ["-Og"],
}) + select({
        "//conditions:default": ["-std=c++20"],
}) + select({
    "@platforms//os:macos": ["-mmacosx-version-min=10.15"],
    "//conditions:default": [],
})

OPT_LINKOPTS = select({
    "//conditions:default": [
        "-Ofast",
        "-fno-fast-math",
        "-march=native",
    ],
    ":debug": [],
}) + [
    "-lpthread",
]

cc_library(
    name = "libcommon",
    srcs = [
        "common.cc",
    ],
    hdrs = [
        "common.h",
    ],
    copts = OPT_COPTS,
    linkopts = OPT_LINKOPTS,
    deps = [
        "@stim//:stim_lib",
    ],
)

pybind_library(
    name = "tesseract_decoder_pybind",
    srcs = [
        "stim_utils.pybind.h",
        "common.pybind.h",
        "utils.pybind.h",
        "simplex.pybind.h",
        "tesseract.pybind.h",
    ],
    deps = [
        ":libcommon",
        ":libutils",
        ":libsimplex",
        ":libtesseract",
<<<<<<< HEAD
        "@stim//:stim_pybind_lib",
=======
>>>>>>> 9c9454a7
    ],
)

pybind_extension(
    name = "tesseract_decoder",
    srcs = [
        "tesseract.pybind.cc",
    ],
    deps = [
        ":tesseract_decoder_pybind",
    ],
)

py_wheel(
    name="tesseract_decoder_wheel",
    distribution = "tesseract_decoder",
    deps=[
        ":tesseract_decoder",
    ],
    version = "0.0.dev0",
    requires=[
        "stim",
    ],
)

py_library(
    name="lib_tesseract_decoder",
    imports=["src"],
    deps=[
        ":tesseract_decoder",
    ],
)


cc_library(
    name = "libutils",
    srcs = ["utils.cc"],
    hdrs = ["utils.h"],
    copts = OPT_COPTS,
    linkopts = OPT_LINKOPTS,
    visibility = ["//visibility:public"],
    deps = [
        ":libcommon",
        "@stim//:stim_lib",
    ],
)

cc_library(
    name = "libtesseract",
    srcs = ["tesseract.cc"],
    hdrs = ["tesseract.h"],
    copts = OPT_COPTS,
    linkopts = OPT_LINKOPTS,
    deps = [
        ":libutils",
    ],
)

cc_binary(
    name = "tesseract",
    srcs = ["tesseract_main.cc"],
    copts = OPT_COPTS,
    linkopts = OPT_LINKOPTS,
    deps = [
        ":libtesseract",
        "@argparse",
        "@nlohmann_json//:json",
        "@stim//:stim_lib",
    ],
)

cc_test(
    name = "tesseract_tests",
    timeout = "eternal",
    srcs = ["tesseract.test.cc"],
    copts = OPT_COPTS,
    linkopts = OPT_LINKOPTS,
    deps = [
        ":libsimplex",
        ":libtesseract",
        ":libutils",
        "@gtest",
        "@gtest//:gtest_main",
        "@stim//:stim_lib",
    ],
)

cc_test(
    name = "common_tests",
    srcs = ["common.test.cc"],
    copts = OPT_COPTS,
    linkopts = OPT_LINKOPTS,
    linkstatic = True,
    deps = [
        ":libcommon",
        "@gtest",
        "@gtest//:gtest_main",
        "@stim//:stim_lib",
    ],
)

PERF_FILES = glob(["**/*.perf.*"])

cc_binary(
    name = "tesseract_perf",
    srcs = PERF_FILES,
    copts = OPT_COPTS,
    linkopts = OPT_LINKOPTS,
    deps = [
        ":libsimplex",
        ":libtesseract",
    ],
)

cc_library(
    name = "libsimplex",
    srcs = [
        "simplex.cc",
    ],
    hdrs = [
        "simplex.h",
    ],
    copts = OPT_COPTS,
    linkopts = OPT_LINKOPTS,
    deps = [
        ":libcommon",
        "@highs",
        "@stim//:stim_lib",
    ],
)

cc_binary(
    name = "simplex",
    srcs = [
        "simplex_main.cc",
    ],
    copts = OPT_COPTS,
    linkopts = OPT_LINKOPTS,
    deps = [
        ":libcommon",
        ":libsimplex",
        "@argparse",
        "@nlohmann_json//:json",
    ],
<<<<<<< HEAD
)

=======
)
>>>>>>> 9c9454a7
<|MERGE_RESOLUTION|>--- conflicted
+++ resolved
@@ -78,10 +78,6 @@
         ":libutils",
         ":libsimplex",
         ":libtesseract",
-<<<<<<< HEAD
-        "@stim//:stim_pybind_lib",
-=======
->>>>>>> 9c9454a7
     ],
 )
 
@@ -226,9 +222,4 @@
         "@argparse",
         "@nlohmann_json//:json",
     ],
-<<<<<<< HEAD
-)
-
-=======
-)
->>>>>>> 9c9454a7
+)