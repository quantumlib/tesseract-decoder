// Copyright 2025 Google LLC
//
// Licensed under the Apache License, Version 2.0 (the "License");
// you may not use this file except in compliance with the License.
// You may obtain a copy of the License at
//
//     http://www.apache.org/licenses/LICENSE-2.0
//
// Unless required by applicable law or agreed to in writing, software
// distributed under the License is distributed on an "AS IS" BASIS,
// WITHOUT WARRANTIES OR CONDITIONS OF ANY KIND, either express or implied.
// See the License for the specific language governing permissions and
// limitations under the License.

#include "tesseract.h"

#include <algorithm>
#include <cassert>
#include <iostream>

namespace {

template <typename T>
std::ostream& operator<<(std::ostream& os, const std::vector<T>& vec) {
  os << "[";
  bool is_first = true;
  for (auto& x : vec) {
    if (!is_first) {
      os << ", ";
    }
    is_first = false;
    os << x;
  }
  os << "]";
  return os;
}

};  // namespace

std::string TesseractConfig::str() {
  auto& config = *this;
  std::stringstream ss;
  ss << "TesseractConfig(";
  ss << "dem=DetectorErrorModel_Object" << ", ";
  ss << "det_beam=" << config.det_beam << ", ";
  ss << "no_revisit_dets=" << config.no_revisit_dets << ", ";
  ss << "at_most_two_errors_per_detector=" << config.at_most_two_errors_per_detector << ", ";
  ss << "verbose=" << config.verbose << ", ";
  ss << "pqlimit=" << config.pqlimit << ", ";
  ss << "det_orders=" << config.det_orders << ", ";
  ss << "det_penalty=" << config.det_penalty << ")";
  return ss.str();
}

std::string Node::str() {
  std::stringstream ss;
  auto& self = *this;
  ss << "Node(";
  ss << "errors=" << self.errors << ", ";
  ss << "cost=" << self.cost << ", ";
  ss << "num_detectors=" << self.num_detectors << ", ";
  return ss.str();
}

bool Node::operator>(const Node& other) const {
  return cost > other.cost || (cost == other.cost && num_detectors < other.num_detectors);
}

double TesseractDecoder::get_detcost(
    size_t d, const std::vector<DetectorCostTuple>& detector_cost_tuples) {
  double min_cost = INF;
  double error_cost;
  ErrorCost ec;
  DetectorCostTuple dct;
  // int min_error_index = -1;

  for (size_t ei : d2e_detcost[d]) {
    ec = error_costs[ei];
    if (ec.min_cost >= min_cost) break;

    dct = detector_cost_tuples[ei];
    if (!dct.error_blocked) {
      error_cost = ec.likelihood_cost / dct.detectors_count;
      if (error_cost < min_cost) {
        min_cost = error_cost;
        // min_error_index = ei;
      }
    }
  }

  /*
  if (true) {
    detcost_frequency[d] += 1;
    if (min_error_index != -1) {
      d2e_detcost_cache[d].insert(min_error_index);
    }
    if (detcost_frequency[d] == 100) {
      d2e_detcost[d] = std::vector<int>(d2e_detcost_cache[d].begin(), d2e_detcost_cache[d].end());
      std::sort(d2e_detcost[d].begin(), d2e_detcost[d].end(), [this](size_t idx_a, size_t idx_b) {
        return error_costs[idx_a].min_cost < error_costs[idx_b].min_cost;
      });
    }
  }
  */

  return min_cost + config.det_penalty;
}

struct VectorCharHash {
  size_t operator()(const std::vector<char>& v) const {
    size_t seed = v.size();

    for (char el : v) {
      seed = seed * 31 + static_cast<size_t>(el);
    }
    return seed;
  }
};

TesseractDecoder::TesseractDecoder(TesseractConfig config_) : config(config_) {
  config.dem = common::remove_zero_probability_errors(config.dem);
  if (config.det_orders.empty()) {
    config.det_orders.emplace_back(config.dem.count_detectors());
    std::iota(config.det_orders[0].begin(), config.det_orders[0].end(), 0);
  } else {
    for (size_t i = 0; i < config.det_orders.size(); ++i) {
      assert(config.det_orders[i].size() == config.dem.count_detectors());
    }
  }
  assert(config.det_orders.size());
  errors = get_errors_from_dem(config.dem.flattened());
  if (config.verbose) {
    for (auto& error : errors) {
      std::cout << error.str() << std::endl;
    }
  }
  num_detectors = config.dem.count_detectors();
  num_errors = config.dem.count_errors();
  initialize_structures(config.dem.count_detectors());
}

void TesseractDecoder::initialize_structures(size_t num_detectors) {
  d2e.resize(num_detectors);
  edets.resize(num_errors);
  d2e_detcost.resize(num_detectors);
  d2e_detcost_cache.resize(num_detectors);
  detcost_frequency.resize(num_detectors);

  for (size_t ei = 0; ei < num_errors; ++ei) {
    edets[ei] = errors[ei].symptom.detectors;
    for (int d : edets[ei]) {
      d2e[d].push_back(ei);
      d2e_detcost[d].push_back(ei);
    }
  }

  for (size_t i = 0; i < errors.size(); ++i) {
    error_costs.push_back({errors[i].likelihood_cost,
                           errors[i].likelihood_cost / errors[i].symptom.detectors.size()});
  }

  for (size_t d = 0; d < num_detectors; ++d) {
    std::sort(d2e_detcost[d].begin(), d2e_detcost[d].end(), [this](size_t idx_a, size_t idx_b) {
      return error_costs[idx_a].min_cost < error_costs[idx_b].min_cost;
    });
  }

  eneighbors.resize(num_errors);
  std::vector<std::unordered_set<size_t>> edets_sets(edets.size());
  for (size_t ei = 0; ei < edets.size(); ++ei) {
    edets_sets[ei] = std::unordered_set<size_t>(edets[ei].begin(), edets[ei].end());
  }
  for (size_t ei = 0; ei < num_errors; ++ei) {
    std::set<int> neighbor_set;
    for (int d : edets[ei]) {
      for (int oei : d2e[d]) {
        for (int od : edets[oei]) {
          if (!edets_sets[ei].contains(od)) {
            neighbor_set.insert(od);
          }
        }
      }
    }
    eneighbors[ei] = std::vector<int>(neighbor_set.begin(), neighbor_set.end());
  }
}

void TesseractDecoder::decode_to_errors(const std::vector<uint64_t>& detections) {
  std::vector<size_t> best_errors;
  double best_cost = std::numeric_limits<double>::max();
  assert(config.det_orders.size());

  if (config.beam_climbing) {
    for (int beam = config.det_beam; beam >= 0; --beam) {
      size_t detector_order = beam % config.det_orders.size();
      decode_to_errors(detections, detector_order, beam);
      double local_cost = cost_from_errors(predicted_errors_buffer);
      if (!low_confidence_flag && local_cost < best_cost) {
        best_errors = predicted_errors_buffer;
        best_cost = local_cost;
      }
      if (config.verbose) {
        std::cout << "for detector_order " << detector_order << " beam " << beam
                  << " got low confidence " << low_confidence_flag << " and cost " << local_cost
                  << " and obs_mask " << mask_from_errors(predicted_errors_buffer)
                  << ". Best cost so far: " << best_cost << std::endl;
      }
    }
  } else {
    for (size_t detector_order = 0; detector_order < config.det_orders.size(); ++detector_order) {
      decode_to_errors(detections, detector_order, config.det_beam);
      double local_cost = cost_from_errors(predicted_errors_buffer);
      if (!low_confidence_flag && local_cost < best_cost) {
        best_errors = predicted_errors_buffer;
        best_cost = local_cost;
      }
      if (config.verbose) {
        std::cout << "for detector_order " << detector_order << " beam " << config.det_beam
                  << " got low confidence " << low_confidence_flag << " and cost " << local_cost
                  << " and obs_mask " << mask_from_errors(predicted_errors_buffer)
                  << ". Best cost so far: " << best_cost << std::endl;
      }
    }
  }
  predicted_errors_buffer = best_errors;
  low_confidence_flag = best_cost == std::numeric_limits<double>::max();

  /*
  std::cout << "ENDE" << std::endl;
  for (size_t d = 0; d < num_detectors; ++d) {
    if (detcost_frequency[d] > 0) {
      std::cout << "DETECTOR: " << d << ", cost frequency: " << detcost_frequency[d] << ", number of errors: " << d2e[d].size() << ", number of active errors: " << d2e_detcost_cache[d].size() << std::endl;
    }
  }
  */
}

void TesseractDecoder::flip_detectors_and_block_errors(
    size_t detector_order, const std::vector<size_t>& errors, std::vector<char>& detectors,
    std::vector<DetectorCostTuple>& detector_cost_tuples) const {
  for (size_t ei : errors) {
    size_t min_detector = std::numeric_limits<size_t>::max();
    for (size_t d = 0; d < num_detectors; ++d) {
      if (detectors[config.det_orders[detector_order][d]]) {
        min_detector = config.det_orders[detector_order][d];
        break;
      }
    }

    for (size_t oei : d2e[min_detector]) {
      detector_cost_tuples[oei].error_blocked = true;
      if (!config.at_most_two_errors_per_detector && oei == ei) break;
    }

    for (size_t d : edets[ei]) {
      detectors[d] = !detectors[d];
      if (!detectors[d] && config.at_most_two_errors_per_detector) {
        for (size_t oei : d2e[d]) {
          detector_cost_tuples[oei].error_blocked = true;
        }
      }
    }
  }
}

void TesseractDecoder::decode_to_errors(const std::vector<uint64_t>& detections,
                                        size_t detector_order, size_t detector_beam) {
  predicted_errors_buffer.clear();
  low_confidence_flag = false;

  std::priority_queue<Node, std::vector<Node>, std::greater<Node>> pq;
  std::unordered_map<size_t, std::unordered_set<std::vector<char>, VectorCharHash>>
      visited_detectors;

  std::unordered_map<size_t, double> detectors_count_2_min_cost;

  std::vector<char> initial_detectors(num_detectors, false);
  std::vector<DetectorCostTuple> initial_detector_cost_tuples(num_errors);

  for (size_t d : detections) {
    initial_detectors[d] = true;
    for (int ei : d2e[d]) {
      ++initial_detector_cost_tuples[ei].detectors_count;
    }
  }

  double initial_cost = 0;
  for (size_t d : detections) {
    initial_cost += get_detcost(d, initial_detector_cost_tuples);
  }

  if (initial_cost == INF) {
    low_confidence_flag = true;
    return;
  }

  size_t min_num_detectors = detections.size();
  size_t max_num_detectors = min_num_detectors + detector_beam;

  std::vector<size_t> next_errors;
  std::vector<char> next_detectors;
  std::vector<DetectorCostTuple> next_detector_cost_tuples;
  std::vector<DetectorCostTuple> next_next_detector_cost_tuples;

  pq.push({initial_cost, min_num_detectors, std::vector<size_t>()});
  size_t num_pq_pushed = 1;

  detectors_count_2_min_cost[min_num_detectors] = initial_cost;

  while (!pq.empty()) {
    const Node node = pq.top();
    pq.pop();
    
    if (node.num_detectors > max_num_detectors) continue;

    std::vector<char> detectors = initial_detectors;
    std::vector<DetectorCostTuple> detector_cost_tuples(num_errors);
    flip_detectors_and_block_errors(detector_order, node.errors, detectors, detector_cost_tuples);

    if (node.num_detectors == 0) {
      if (config.verbose) {
        std::cout << "activated_errors = ";
        for (size_t oei : node.errors) {
          std::cout << oei << ", ";
        }
        std::cout << std::endl;
        std::cout << "activated_detectors = ";
        for (size_t d = 0; d < num_detectors; ++d) {
          if (detectors[d]) {
            std::cout << d << ", ";
          }
        }
        std::cout << std::endl;
        std::cout.precision(13);
        std::cout << "Decoding complete. Cost: " << node.cost
                  << " num_pq_pushed = " << num_pq_pushed << std::endl;
      }
      predicted_errors_buffer = node.errors;
      return;
    }

    if (config.no_revisit_dets &&
        !visited_detectors[node.num_detectors].insert(detectors).second) {
      continue;
    }

    if (config.verbose) {
      std::cout.precision(13);
      std::cout << "len(pq) = " << pq.size() << " num_pq_pushed = " << num_pq_pushed << std::endl;
      std::cout << "num_detectors = " << node.num_detectors
                << " max_num_detectors = " << max_num_detectors << " cost = " << node.cost
                << std::endl;
      std::cout << "activated_errors = ";
      for (size_t oei : node.errors) {
        std::cout << oei << ", ";
      }
      std::cout << std::endl;
      std::cout << "activated_detectors = ";
      for (size_t d = 0; d < num_detectors; ++d) {
        if (detectors[d]) {
          std::cout << d << ", ";
        }
      }
      std::cout << std::endl;
    }

    if (node.num_detectors < min_num_detectors) {
      min_num_detectors = node.num_detectors;
      if (config.no_revisit_dets) {
        for (size_t i = min_num_detectors + detector_beam + 1; i <= max_num_detectors; ++i) {
          visited_detectors[i].clear();
        }
      }

      size_t prev_max_num_detectors = max_num_detectors;

      max_num_detectors = std::min(max_num_detectors, min_num_detectors + detector_beam);

      if (max_num_detectors < prev_max_num_detectors) {
          for (auto it = detectors_count_2_min_cost.begin(); it != detectors_count_2_min_cost.end(); ) {
              if (it->first > max_num_detectors) it = detectors_count_2_min_cost.erase(it);
               else ++it;
          }
      }
    }

    for (size_t d = 0; d < num_detectors; ++d) {
      if (!detectors[d]) continue;
      for (int ei : d2e[d]) {
        ++detector_cost_tuples[ei].detectors_count;
      }
    }

    next_detector_cost_tuples = detector_cost_tuples;

    size_t min_detector = std::numeric_limits<size_t>::max();
    for (size_t d = 0; d < num_detectors; ++d) {
      if (detectors[config.det_orders[detector_order][d]]) {
        min_detector = config.det_orders[detector_order][d];
        break;
      }
    }

    if (config.at_most_two_errors_per_detector) {
      for (int ei : d2e[min_detector]) {
        next_detector_cost_tuples[ei].error_blocked = true;
      }
    }

    size_t prev_ei = std::numeric_limits<size_t>::max();
    std::vector<double> detector_cost_cache(num_detectors, -1);

    for (size_t ei : d2e[min_detector]) {
      if (detector_cost_tuples[ei].error_blocked) {
        continue;
      }

      if (prev_ei != std::numeric_limits<size_t>::max()) {
        for (int d : edets[prev_ei]) {
          int fired = detectors[d] ? 1 : -1;
          for (int oei : d2e[d]) {
            next_detector_cost_tuples[oei].detectors_count += fired;
          }
        }
      }
      prev_ei = ei;

      next_errors = node.errors;
      next_errors.push_back(ei);
      next_detectors = detectors;
      next_detector_cost_tuples[ei].error_blocked = true;

      double next_cost = node.cost + errors[ei].likelihood_cost;
      size_t next_num_detectors = node.num_detectors;


      if (config.at_most_two_errors_per_detector) {
        next_next_detector_cost_tuples = next_detector_cost_tuples;
      }

      for (int d : edets[ei]) {
        next_detectors[d] = !next_detectors[d];
        int fired = next_detectors[d] ? 1 : -1;
        next_num_detectors += fired;
        for (int oei : d2e[d]) {
          next_detector_cost_tuples[oei].detectors_count += fired;
        }

        if (!next_detectors[d] && config.at_most_two_errors_per_detector) {
          for (size_t oei : d2e[d]) {
            next_next_detector_cost_tuples[oei].error_blocked = true;
          }
        }
      }

      if (next_num_detectors > max_num_detectors) continue;



      if (config.no_revisit_dets && visited_detectors[next_num_detectors].find(next_detectors) !=
                                        visited_detectors[next_num_detectors].end()) {
        continue;
      }

      for (int d : edets[ei]) {
        if (detectors[d]) {
          if (detector_cost_cache[d] == -1) {
            detector_cost_cache[d] = get_detcost(d, detector_cost_tuples);
          }
          next_cost -= detector_cost_cache[d];
        } else {
          next_cost +=
              get_detcost(d, config.at_most_two_errors_per_detector ? next_next_detector_cost_tuples
                                                                    : next_detector_cost_tuples);
        }
      }

      for (size_t od : eneighbors[ei]) {
        if (!detectors[od] || !next_detectors[od]) continue;
        if (detector_cost_cache[od] == -1) {
          detector_cost_cache[od] = get_detcost(od, detector_cost_tuples);
        }
        next_cost -= detector_cost_cache[od];
        next_cost +=
            get_detcost(od, config.at_most_two_errors_per_detector ? next_next_detector_cost_tuples
                                                                   : next_detector_cost_tuples);
      }

      
      auto detectors_min_cost = detectors_count_2_min_cost.find(next_num_detectors);
      if (detectors_min_cost != detectors_count_2_min_cost.end() && next_cost >= detectors_min_cost->second) continue;

<<<<<<< HEAD

      if (next_cost == INF) continue;
=======
      {
        bool will_be_skipped = false;
        for (size_t possible_num_detectors=0; possible_num_detectors + detector_beam < next_num_detectors ; ++possible_num_detectors) {
          if (detectors_count_2_min_cost.count(possible_num_detectors) and detectors_count_2_min_cost.at(possible_num_detectors) <= next_cost) {
            will_be_skipped = true;
            break;
          }
        }
        if (will_be_skipped) {
          continue;
        }
      }
>>>>>>> 02c10665

      pq.push({next_cost, next_num_detectors, next_errors});
      if (!detectors_count_2_min_cost.count(next_num_detectors) or detectors_count_2_min_cost[next_num_detectors] > next_cost) {
        detectors_count_2_min_cost[next_num_detectors] = next_cost;
      }
      ++num_pq_pushed;
<<<<<<< HEAD

      if (detectors_min_cost == detectors_count_2_min_cost.end() || next_cost < detectors_min_cost->second) 
      detectors_count_2_min_cost[next_num_detectors] = next_cost;
=======
>>>>>>> 02c10665

      
      if (num_pq_pushed > config.pqlimit) {
        low_confidence_flag = true;
        return;
      }
    }
  }

  assert(pq.empty());
  if (config.verbose) {
    std::cout << "Decoding failed to converge within beam limit." << std::endl;
  }
  low_confidence_flag = true;
}

double TesseractDecoder::cost_from_errors(const std::vector<size_t>& predicted_errors) {
  double total_cost = 0;
  // Iterate over all errors and compute the cost
  for (size_t ei : predicted_errors) {
    total_cost += errors[ei].likelihood_cost;
  }
  return total_cost;
}

common::ObservablesMask TesseractDecoder::mask_from_errors(
    const std::vector<size_t>& predicted_errors) {
  common::ObservablesMask mask = 0;
  // Iterate over all errors and compute the mask
  for (size_t ei : predicted_errors) {
    mask ^= errors[ei].symptom.observables;
  }
  return mask;
}

common::ObservablesMask TesseractDecoder::decode(const std::vector<uint64_t>& detections) {
  decode_to_errors(detections);
  return mask_from_errors(predicted_errors_buffer);
}

void TesseractDecoder::decode_shots(std::vector<stim::SparseShot>& shots,
                                    std::vector<common::ObservablesMask>& obs_predicted) {
  obs_predicted.resize(shots.size());
  for (size_t i = 0; i < shots.size(); ++i) {
    obs_predicted[i] = decode(shots[i].hits);
  }
}<|MERGE_RESOLUTION|>--- conflicted
+++ resolved
@@ -17,6 +17,7 @@
 #include <algorithm>
 #include <cassert>
 #include <iostream>
+#include <random>
 
 namespace {
 
@@ -35,7 +36,7 @@
   return os;
 }
 
-};  // namespace
+};
 
 std::string TesseractConfig::str() {
   auto& config = *this;
@@ -88,21 +89,6 @@
     }
   }
 
-  /*
-  if (true) {
-    detcost_frequency[d] += 1;
-    if (min_error_index != -1) {
-      d2e_detcost_cache[d].insert(min_error_index);
-    }
-    if (detcost_frequency[d] == 100) {
-      d2e_detcost[d] = std::vector<int>(d2e_detcost_cache[d].begin(), d2e_detcost_cache[d].end());
-      std::sort(d2e_detcost[d].begin(), d2e_detcost[d].end(), [this](size_t idx_a, size_t idx_b) {
-        return error_costs[idx_a].min_cost < error_costs[idx_b].min_cost;
-      });
-    }
-  }
-  */
-
   return min_cost + config.det_penalty;
 }
 
@@ -143,8 +129,6 @@
   d2e.resize(num_detectors);
   edets.resize(num_errors);
   d2e_detcost.resize(num_detectors);
-  d2e_detcost_cache.resize(num_detectors);
-  detcost_frequency.resize(num_detectors);
 
   for (size_t ei = 0; ei < num_errors; ++ei) {
     edets[ei] = errors[ei].symptom.detectors;
@@ -152,7 +136,7 @@
       d2e[d].push_back(ei);
       d2e_detcost[d].push_back(ei);
     }
-  }
+  }    
 
   for (size_t i = 0; i < errors.size(); ++i) {
     error_costs.push_back({errors[i].likelihood_cost,
@@ -224,15 +208,6 @@
   }
   predicted_errors_buffer = best_errors;
   low_confidence_flag = best_cost == std::numeric_limits<double>::max();
-
-  /*
-  std::cout << "ENDE" << std::endl;
-  for (size_t d = 0; d < num_detectors; ++d) {
-    if (detcost_frequency[d] > 0) {
-      std::cout << "DETECTOR: " << d << ", cost frequency: " << detcost_frequency[d] << ", number of errors: " << d2e[d].size() << ", number of active errors: " << d2e_detcost_cache[d].size() << std::endl;
-    }
-  }
-  */
 }
 
 void TesseractDecoder::flip_detectors_and_block_errors(
@@ -248,7 +223,7 @@
     }
 
     for (size_t oei : d2e[min_detector]) {
-      detector_cost_tuples[oei].error_blocked = true;
+      detector_cost_tuples[oei].error_blocked = 1;
       if (!config.at_most_two_errors_per_detector && oei == ei) break;
     }
 
@@ -256,7 +231,7 @@
       detectors[d] = !detectors[d];
       if (!detectors[d] && config.at_most_two_errors_per_detector) {
         for (size_t oei : d2e[d]) {
-          detector_cost_tuples[oei].error_blocked = true;
+          detector_cost_tuples[oei].error_blocked = 1;
         }
       }
     }
@@ -272,8 +247,6 @@
   std::unordered_map<size_t, std::unordered_set<std::vector<char>, VectorCharHash>>
       visited_detectors;
 
-  std::unordered_map<size_t, double> detectors_count_2_min_cost;
-
   std::vector<char> initial_detectors(num_detectors, false);
   std::vector<DetectorCostTuple> initial_detector_cost_tuples(num_errors);
 
@@ -300,17 +273,14 @@
   std::vector<size_t> next_errors;
   std::vector<char> next_detectors;
   std::vector<DetectorCostTuple> next_detector_cost_tuples;
-  std::vector<DetectorCostTuple> next_next_detector_cost_tuples;
 
   pq.push({initial_cost, min_num_detectors, std::vector<size_t>()});
   size_t num_pq_pushed = 1;
-
-  detectors_count_2_min_cost[min_num_detectors] = initial_cost;
 
   while (!pq.empty()) {
     const Node node = pq.top();
     pq.pop();
-    
+
     if (node.num_detectors > max_num_detectors) continue;
 
     std::vector<char> detectors = initial_detectors;
@@ -340,9 +310,8 @@
     }
 
     if (config.no_revisit_dets &&
-        !visited_detectors[node.num_detectors].insert(detectors).second) {
-      continue;
-    }
+        !visited_detectors[node.num_detectors].insert(detectors).second) 
+        continue;
 
     if (config.verbose) {
       std::cout.precision(13);
@@ -371,17 +340,7 @@
           visited_detectors[i].clear();
         }
       }
-
-      size_t prev_max_num_detectors = max_num_detectors;
-
       max_num_detectors = std::min(max_num_detectors, min_num_detectors + detector_beam);
-
-      if (max_num_detectors < prev_max_num_detectors) {
-          for (auto it = detectors_count_2_min_cost.begin(); it != detectors_count_2_min_cost.end(); ) {
-              if (it->first > max_num_detectors) it = detectors_count_2_min_cost.erase(it);
-               else ++it;
-          }
-      }
     }
 
     for (size_t d = 0; d < num_detectors; ++d) {
@@ -403,7 +362,7 @@
 
     if (config.at_most_two_errors_per_detector) {
       for (int ei : d2e[min_detector]) {
-        next_detector_cost_tuples[ei].error_blocked = true;
+        next_detector_cost_tuples[ei].error_blocked = 1;
       }
     }
 
@@ -411,15 +370,17 @@
     std::vector<double> detector_cost_cache(num_detectors, -1);
 
     for (size_t ei : d2e[min_detector]) {
-      if (detector_cost_tuples[ei].error_blocked) {
-        continue;
-      }
+      if (detector_cost_tuples[ei].error_blocked) continue;
 
       if (prev_ei != std::numeric_limits<size_t>::max()) {
         for (int d : edets[prev_ei]) {
           int fired = detectors[d] ? 1 : -1;
           for (int oei : d2e[d]) {
             next_detector_cost_tuples[oei].detectors_count += fired;
+
+            if (config.at_most_two_errors_per_detector && next_detector_cost_tuples[oei].error_blocked == 2) {
+              next_detector_cost_tuples[oei].error_blocked = 0;
+            }
           }
         }
       }
@@ -428,15 +389,10 @@
       next_errors = node.errors;
       next_errors.push_back(ei);
       next_detectors = detectors;
-      next_detector_cost_tuples[ei].error_blocked = true;
+      next_detector_cost_tuples[ei].error_blocked = 1;
 
       double next_cost = node.cost + errors[ei].likelihood_cost;
       size_t next_num_detectors = node.num_detectors;
-
-
-      if (config.at_most_two_errors_per_detector) {
-        next_next_detector_cost_tuples = next_detector_cost_tuples;
-      }
 
       for (int d : edets[ei]) {
         next_detectors[d] = !next_detectors[d];
@@ -448,19 +404,16 @@
 
         if (!next_detectors[d] && config.at_most_two_errors_per_detector) {
           for (size_t oei : d2e[d]) {
-            next_next_detector_cost_tuples[oei].error_blocked = true;
+            next_detector_cost_tuples[oei].error_blocked = next_detector_cost_tuples[oei].error_blocked == 1 ? 1 : 2;
           }
         }
       }
 
       if (next_num_detectors > max_num_detectors) continue;
 
-
-
       if (config.no_revisit_dets && visited_detectors[next_num_detectors].find(next_detectors) !=
-                                        visited_detectors[next_num_detectors].end()) {
+                                        visited_detectors[next_num_detectors].end()) 
         continue;
-      }
 
       for (int d : edets[ei]) {
         if (detectors[d]) {
@@ -469,9 +422,7 @@
           }
           next_cost -= detector_cost_cache[d];
         } else {
-          next_cost +=
-              get_detcost(d, config.at_most_two_errors_per_detector ? next_next_detector_cost_tuples
-                                                                    : next_detector_cost_tuples);
+          next_cost += get_detcost(d, next_detector_cost_tuples);
         }
       }
 
@@ -481,46 +432,14 @@
           detector_cost_cache[od] = get_detcost(od, detector_cost_tuples);
         }
         next_cost -= detector_cost_cache[od];
-        next_cost +=
-            get_detcost(od, config.at_most_two_errors_per_detector ? next_next_detector_cost_tuples
-                                                                   : next_detector_cost_tuples);
-      }
-
-      
-      auto detectors_min_cost = detectors_count_2_min_cost.find(next_num_detectors);
-      if (detectors_min_cost != detectors_count_2_min_cost.end() && next_cost >= detectors_min_cost->second) continue;
-
-<<<<<<< HEAD
+        next_cost += get_detcost(od, next_detector_cost_tuples);
+      }
 
       if (next_cost == INF) continue;
-=======
-      {
-        bool will_be_skipped = false;
-        for (size_t possible_num_detectors=0; possible_num_detectors + detector_beam < next_num_detectors ; ++possible_num_detectors) {
-          if (detectors_count_2_min_cost.count(possible_num_detectors) and detectors_count_2_min_cost.at(possible_num_detectors) <= next_cost) {
-            will_be_skipped = true;
-            break;
-          }
-        }
-        if (will_be_skipped) {
-          continue;
-        }
-      }
->>>>>>> 02c10665
 
       pq.push({next_cost, next_num_detectors, next_errors});
-      if (!detectors_count_2_min_cost.count(next_num_detectors) or detectors_count_2_min_cost[next_num_detectors] > next_cost) {
-        detectors_count_2_min_cost[next_num_detectors] = next_cost;
-      }
       ++num_pq_pushed;
-<<<<<<< HEAD
-
-      if (detectors_min_cost == detectors_count_2_min_cost.end() || next_cost < detectors_min_cost->second) 
-      detectors_count_2_min_cost[next_num_detectors] = next_cost;
-=======
->>>>>>> 02c10665
-
-      
+
       if (num_pq_pushed > config.pqlimit) {
         low_confidence_flag = true;
         return;
